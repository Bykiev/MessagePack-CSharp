﻿<Project Sdk="Microsoft.NET.Sdk">

  <PropertyGroup>
    <AssemblyName>mpc</AssemblyName>
    <OutputType>Exe</OutputType>
<<<<<<< HEAD
    <TargetFrameworks>net6.0;net7.0</TargetFrameworks>
=======
    <TargetFrameworks>netcoreapp3.1;net6.0</TargetFrameworks>
    <LangVersion>10</LangVersion>
    <Nullable>enable</Nullable>
>>>>>>> f9573d1c
    <IsPackable>true</IsPackable>
    <PackAsTool>true</PackAsTool>
    <ToolCommandName>mpc</ToolCommandName>
    <RollForward>Major</RollForward>

    <!-- NuGet Info -->
    <PackageId>MessagePack.Generator</PackageId>
    <Title>MessagePack Code Generator</Title>
    <Description>MessagePack standalone code generator.</Description>
    <PackageTags>MsgPack;MessagePack;Serialization;Formatter;Serializer;Unity;Xamarin</PackageTags>
  </PropertyGroup>

  <ItemGroup>
    <PackageReference Include="ConsoleAppFramework" Version="4.2.4" />
    <PackageReference Include="Microsoft.Build.Locator" Version="1.4.1" />
    <PackageReference Include="Microsoft.Build.Framework" Version="16.5.0" ExcludeAssets="runtime" />
    <PackageReference Include="Microsoft.Build" Version="16.5.0" ExcludeAssets="runtime" />
    <PackageReference Include="Microsoft.CodeAnalysis.Workspaces.MSBuild" Version="4.4.0" />
  </ItemGroup>

  <ItemGroup>
    <ProjectReference Include="..\MessagePack.GeneratorCore\MessagePack.GeneratorCore.csproj" />
  </ItemGroup>

</Project><|MERGE_RESOLUTION|>--- conflicted
+++ resolved
@@ -3,13 +3,7 @@
   <PropertyGroup>
     <AssemblyName>mpc</AssemblyName>
     <OutputType>Exe</OutputType>
-<<<<<<< HEAD
     <TargetFrameworks>net6.0;net7.0</TargetFrameworks>
-=======
-    <TargetFrameworks>netcoreapp3.1;net6.0</TargetFrameworks>
-    <LangVersion>10</LangVersion>
-    <Nullable>enable</Nullable>
->>>>>>> f9573d1c
     <IsPackable>true</IsPackable>
     <PackAsTool>true</PackAsTool>
     <ToolCommandName>mpc</ToolCommandName>
