﻿// Copyright (c) All contributors. All rights reserved.
// Licensed under the MIT license. See LICENSE file in the project root for full license information.

using System;
using System.Buffers;
using System.Collections.Generic;
using System.Globalization;
using System.Reflection;

namespace MessagePack.Formatters
{
    public class PrimitiveObjectFormatter : IMessagePackFormatter<object?>
    {
        public static readonly IMessagePackFormatter<object?> Instance = new PrimitiveObjectFormatter();

        private static readonly Dictionary<Type, int> TypeToJumpCode = new Dictionary<Type, int>()
        {
            // When adding types whose size exceeds 32-bits, add support in MessagePackSecurity.GetHashCollisionResistantEqualityComparer<T>()
            { typeof(Boolean), 0 },
            { typeof(Char), 1 },
            { typeof(SByte), 2 },
            { typeof(Byte), 3 },
            { typeof(Int16), 4 },
            { typeof(UInt16), 5 },
            { typeof(Int32), 6 },
            { typeof(UInt32), 7 },
            { typeof(Int64), 8 },
            { typeof(UInt64), 9 },
            { typeof(Single), 10 },
            { typeof(Double), 11 },
            { typeof(DateTime), 12 },
            { typeof(string), 13 },
            { typeof(byte[]), 14 },
        };

        protected PrimitiveObjectFormatter()
        {
        }

        public static bool IsSupportedType(Type type, TypeInfo typeInfo, object value)
        {
            if (value == null)
            {
                return true;
            }

            if (TypeToJumpCode.ContainsKey(type))
            {
                return true;
            }

            if (typeInfo.IsEnum)
            {
                return true;
            }

            if (value is System.Collections.IDictionary)
            {
                return true;
            }

            if (value is System.Collections.ICollection)
            {
                return true;
            }

            return false;
        }

        public void Serialize(ref MessagePackWriter writer, object? value, MessagePackSerializerOptions options)
        {
            if (value == null)
            {
                writer.WriteNil();
                return;
            }

            Type t = value.GetType();

            int code;
            if (TypeToJumpCode.TryGetValue(t, out code))
            {
                switch (code)
                {
                    case 0:
                        writer.Write((bool)value);
                        return;
                    case 1:
                        writer.Write((char)value);
                        return;
                    case 2:
                        writer.WriteInt8((sbyte)value);
                        return;
                    case 3:
                        writer.WriteUInt8((byte)value);
                        return;
                    case 4:
                        writer.WriteInt16((Int16)value);
                        return;
                    case 5:
                        writer.WriteUInt16((UInt16)value);
                        return;
                    case 6:
                        writer.WriteInt32((Int32)value);
                        return;
                    case 7:
                        writer.WriteUInt32((UInt32)value);
                        return;
                    case 8:
                        writer.WriteInt64((Int64)value);
                        return;
                    case 9:
                        writer.WriteUInt64((UInt64)value);
                        return;
                    case 10:
                        writer.Write((Single)value);
                        return;
                    case 11:
                        writer.Write((double)value);
                        return;
                    case 12:
                        writer.Write((DateTime)value);
                        return;
                    case 13:
                        writer.Write((string)value);
                        return;
                    case 14:
                        writer.Write((byte[])value);
                        return;
                    default:
                        throw new MessagePackSerializationException("Not supported primitive object resolver. type:" + t.Name);
                }
            }
            else
            {
#if UNITY_2018_3_OR_NEWER && !NETFX_CORE
                if (t.IsEnum)
#else
                if (t.GetTypeInfo().IsEnum)
#endif
                {
                    Type underlyingType = Enum.GetUnderlyingType(t);
                    var code2 = TypeToJumpCode[underlyingType];
                    switch (code2)
                    {
                        case 2:
                            writer.WriteInt8((sbyte)value);
                            return;
                        case 3:
                            writer.WriteUInt8((byte)value);
                            return;
                        case 4:
                            writer.WriteInt16((Int16)value);
                            return;
                        case 5:
                            writer.WriteUInt16((UInt16)value);
                            return;
                        case 6:
                            writer.WriteInt32((Int32)value);
                            return;
                        case 7:
                            writer.WriteUInt32((UInt32)value);
                            return;
                        case 8:
                            writer.WriteInt64((Int64)value);
                            return;
                        case 9:
                            writer.WriteUInt64((UInt64)value);
                            return;
                        default:
                            break;
                    }
                }
                else if (value is System.Collections.IDictionary d)
                {
                    // check IDictionary first
                    writer.WriteMapHeader(d.Count);
                    foreach (System.Collections.DictionaryEntry item in d.GetEntryEnumerator())
                    {
                        this.Serialize(ref writer, item.Key, options);
                        this.Serialize(ref writer, item.Value, options);
                    }

                    return;
                }
                else if (value is System.Collections.ICollection c)
                {
                    writer.WriteArrayHeader(c.Count);
                    foreach (var item in c)
                    {
                        this.Serialize(ref writer, item, options);
                    }

                    return;
                }
            }

            throw new MessagePackSerializationException("Not supported primitive object resolver. type:" + t.Name);
        }

        public object? Deserialize(ref MessagePackReader reader, MessagePackSerializerOptions options)
        {
            switch (reader.NextMessagePackType)
            {
                case MessagePackType.Integer:
                    var code = reader.NextCode;
                    if (code >= MessagePackCode.MinNegativeFixInt && code <= MessagePackCode.MaxNegativeFixInt)
                    {
                        return reader.ReadSByte();
                    }
                    else if (code >= MessagePackCode.MinFixInt && code <= MessagePackCode.MaxFixInt)
                    {
                        return reader.ReadByte();
                    }
                    else if (code == MessagePackCode.Int8)
                    {
                        return reader.ReadSByte();
                    }
                    else if (code == MessagePackCode.Int16)
                    {
                        return reader.ReadInt16();
                    }
                    else if (code == MessagePackCode.Int32)
                    {
                        return reader.ReadInt32();
                    }
                    else if (code == MessagePackCode.Int64)
                    {
                        return reader.ReadInt64();
                    }
                    else if (code == MessagePackCode.UInt8)
                    {
                        return reader.ReadByte();
                    }
                    else if (code == MessagePackCode.UInt16)
                    {
                        return reader.ReadUInt16();
                    }
                    else if (code == MessagePackCode.UInt32)
                    {
                        return reader.ReadUInt32();
                    }
                    else if (code == MessagePackCode.UInt64)
                    {
                        return reader.ReadUInt64();
                    }

                    throw new MessagePackSerializationException(string.Format(CultureInfo.CurrentCulture, "Unrecognized primitive code 0x{0:x2} for integer type.", code));
                case MessagePackType.Boolean:
                    return reader.ReadBoolean();
                case MessagePackType.Float:
                    if (reader.NextCode == MessagePackCode.Float32)
                    {
                        return reader.ReadSingle();
                    }
                    else
                    {
                        return reader.ReadDouble();
                    }

                case MessagePackType.String:
                    var stringFormatter = resolver.GetFormatterWithVerify<string>();
                    return stringFormatter.Deserialize(ref reader, options);
                case MessagePackType.Binary:
                    // We must copy the sequence returned by ReadBytes since the reader's sequence is only valid during deserialization.
                    return reader.ReadBytes()?.ToArray();
                case MessagePackType.Extension:
                    ExtensionHeader ext = reader.ReadExtensionFormatHeader();
                    switch (ext.TypeCode)
                    {
                        case ReservedMessagePackExtensionTypeCode.DateTime: return reader.ReadDateTime(ext);
                        default: throw new MessagePackSerializationException(string.Format(CultureInfo.CurrentCulture, "Extension type code 0x{0:x2} is not supported by the {1}.", ext.TypeCode, nameof(PrimitiveObjectFormatter)));
                    }

                case MessagePackType.Array:
                    {
                        var length = reader.ReadArrayHeader();
                        if (length == 0)
                        {
                            return Array.Empty<object>();
                        }

<<<<<<< HEAD
                        IMessagePackFormatter<object> objectFormatter = resolver.GetFormatterWithVerify<object>();
=======
                        IMessagePackFormatter<object> objectFormatter = options.Resolver.GetFormatter<object>();
>>>>>>> f9573d1c
                        var array = new object[length];
                        options.Security.DepthStep(ref reader);
                        try
                        {
                            for (int i = 0; i < length; i++)
                            {
                                array[i] = objectFormatter.Deserialize(ref reader, options);
                            }
                        }
                        finally
                        {
                            reader.Depth--;
                        }

                        return array;
                    }

                case MessagePackType.Map:
                    {
                        var length = reader.ReadMapHeader();

                        options.Security.DepthStep(ref reader);
                        try
                        {
                            return this.DeserializeMap(ref reader, length, options);
                        }
                        finally
                        {
                            reader.Depth--;
                        }
                    }

                case MessagePackType.Nil:
                    reader.ReadNil();
                    return null;
                default:
                    throw new MessagePackSerializationException(string.Format(CultureInfo.CurrentCulture, "Unrecognized code: 0x{0:X2}.", reader.NextCode));
            }
        }

        protected virtual object DeserializeMap(ref MessagePackReader reader, int length, MessagePackSerializerOptions options)
        {
            IMessagePackFormatter<object> objectFormatter = options.Resolver.GetFormatterWithVerify<object>();
            var dictionary = new Dictionary<object, object>(length, options.Security.GetEqualityComparer<object>());
            for (int i = 0; i < length; i++)
            {
                var key = objectFormatter.Deserialize(ref reader, options);
                var value = objectFormatter.Deserialize(ref reader, options);
                dictionary.Add(key, value);
            }

            return dictionary;
        }
    }
}<|MERGE_RESOLUTION|>--- conflicted
+++ resolved
@@ -259,7 +259,7 @@
                     }
 
                 case MessagePackType.String:
-                    var stringFormatter = resolver.GetFormatterWithVerify<string>();
+                    var stringFormatter = options.Resolver.GetFormatterWithVerify<string?>();
                     return stringFormatter.Deserialize(ref reader, options);
                 case MessagePackType.Binary:
                     // We must copy the sequence returned by ReadBytes since the reader's sequence is only valid during deserialization.
@@ -280,11 +280,7 @@
                             return Array.Empty<object>();
                         }
 
-<<<<<<< HEAD
-                        IMessagePackFormatter<object> objectFormatter = resolver.GetFormatterWithVerify<object>();
-=======
-                        IMessagePackFormatter<object> objectFormatter = options.Resolver.GetFormatter<object>();
->>>>>>> f9573d1c
+                        IMessagePackFormatter<object> objectFormatter = options.Resolver.GetFormatterWithVerify<object>();
                         var array = new object[length];
                         options.Security.DepthStep(ref reader);
                         try
