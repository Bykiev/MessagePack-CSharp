--- conflicted
+++ resolved
@@ -82,13 +82,10 @@
             return GetOrAdd(type).Deserialize_ReadOnlySequence_Options_CancellationToken.Invoke(bytes, options, cancellationToken);
         }
 
-<<<<<<< HEAD
-        private static async ValueTask<object?> DeserializeObjectAsync<T>(Stream stream, MessagePackSerializerOptions? options, CancellationToken cancellationToken) => await DeserializeAsync<T>(stream, options, cancellationToken).ConfigureAwait(false);
-=======
         /// <summary>
         /// Helper method used by reflection.
         /// </summary>
-        private static void SerializeSemiGeneric<T>(ref MessagePackWriter writer, object valueObject, MessagePackSerializerOptions options = null)
+        private static void SerializeSemiGeneric<T>(ref MessagePackWriter writer, object valueObject, MessagePackSerializerOptions? options = null)
         {
             Serialize(ref writer, (T)valueObject, options);
         }
@@ -96,13 +93,12 @@
         /// <summary>
         /// Helper method used by reflection.
         /// </summary>
-        private static object DeserializeSemiGeneric<T>(ref MessagePackReader reader, MessagePackSerializerOptions options = null)
+        private static object? DeserializeSemiGeneric<T>(ref MessagePackReader reader, MessagePackSerializerOptions? options = null)
         {
             return Deserialize<T>(ref reader, options);
         }
 
-        private static async ValueTask<object> DeserializeObjectAsync<T>(Stream stream, MessagePackSerializerOptions options, CancellationToken cancellationToken) => await DeserializeAsync<T>(stream, options, cancellationToken).ConfigureAwait(false);
->>>>>>> f9573d1c
+        private static async ValueTask<object?> DeserializeObjectAsync<T>(Stream stream, MessagePackSerializerOptions options, CancellationToken cancellationToken) => await DeserializeAsync<T>(stream, options, cancellationToken).ConfigureAwait(false);
 
         private static CompiledMethods GetOrAdd(Type type)
         {
@@ -239,13 +235,8 @@
                 }
 
                 {
-<<<<<<< HEAD
-                    // public static void Serialize<T>(ref MessagePackWriter writer, T obj, MessagePackSerializerOptions options)
-                    MethodInfo serialize = GetMethod(nameof(Serialize), type, new Type?[] { typeof(MessagePackWriter).MakeByRefType(), null, typeof(MessagePackSerializerOptions) });
-=======
                     // private static void SerializeSemiGeneric<T>(ref MessagePackWriter writer, object obj, MessagePackSerializerOptions options)
-                    MethodInfo serialize = GetMethod(nameof(SerializeSemiGeneric), type, new Type[] { typeof(MessagePackWriter).MakeByRefType(), typeof(object), typeof(MessagePackSerializerOptions) });
->>>>>>> f9573d1c
+                    MethodInfo serialize = GetMethod(nameof(SerializeSemiGeneric), type, new Type?[] { typeof(MessagePackWriter).MakeByRefType(), typeof(object), typeof(MessagePackSerializerOptions) });
 #if ENABLE_IL2CPP
                     this.Serialize_MessagePackWriter_T_Options = (ref MessagePackWriter x, object y, MessagePackSerializerOptions z) => ThrowRefStructNotSupported();
 #else
@@ -254,13 +245,8 @@
                 }
 
                 {
-<<<<<<< HEAD
-                    // public static T Deserialize<T>(ref MessagePackReader reader, MessagePackSerializerOptions options)
-                    MethodInfo deserialize = GetMethod(nameof(Deserialize), type, new Type?[] { typeof(MessagePackReader).MakeByRefType(), typeof(MessagePackSerializerOptions) });
-=======
                     // private static object DeserializeSemiGeneric<T>(ref MessagePackReader reader, MessagePackSerializerOptions options)
-                    MethodInfo deserialize = GetMethod(nameof(DeserializeSemiGeneric), type, new Type[] { typeof(MessagePackReader).MakeByRefType(), typeof(MessagePackSerializerOptions) });
->>>>>>> f9573d1c
+                    MethodInfo deserialize = GetMethod(nameof(DeserializeSemiGeneric), type, new Type?[] { typeof(MessagePackReader).MakeByRefType(), typeof(MessagePackSerializerOptions) });
 #if ENABLE_IL2CPP
                     this.Deserialize_MessagePackReader_Options = (ref MessagePackReader reader, MessagePackSerializerOptions options) => { ThrowRefStructNotSupported(); return null; };
 #else
