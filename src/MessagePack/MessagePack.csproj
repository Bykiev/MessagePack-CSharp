--- conflicted
+++ resolved
@@ -23,11 +23,8 @@
   <ItemGroup>
     <PackageReference Include="System.Reflection.Emit" Version="4.3.0" />
     <PackageReference Include="System.Reflection.Emit.Lightweight" Version="4.3.0" />
-<<<<<<< HEAD
+    <PackageReference Include="System.Threading.Tasks.Extensions" Version="4.5.2" />
     <PackageReference Include="System.Runtime.CompilerServices.Unsafe" Version="4.5.2" />
-=======
-    <PackageReference Include="System.Threading.Tasks.Extensions" Version="4.5.2" />
->>>>>>> 53032747
     <PackageReference Include="System.Runtime.Serialization.Primitives" Version="4.3.0" />
     <PackageReference Include="Nerdbank.Streams" Version="2.2.26" />
     <PackageReference Include="System.Memory" Version="4.5.3" />
