﻿<Project Sdk="Microsoft.NET.Sdk">

  <PropertyGroup>
    <TargetFramework>netstandard2.0</TargetFramework>
    <ImplicitUsings>enable</ImplicitUsings>
    <Nullable>enable</Nullable>
    <IsAnalyzerProject>true</IsAnalyzerProject>
    <AnalyzerLanguage>cs</AnalyzerLanguage>
    <DebugType>embedded</DebugType>
    <IsPackable>false</IsPackable>
  </PropertyGroup>

  <ItemGroup>
<<<<<<< HEAD
    <Compile Include="..\MessagePack\Internal\AutomataKeyGen.cs" LinkBase="MessagePack\Internal" />
    <Compile Include="..\MessagePack\SafeBitConverter.cs" LinkBase="MessagePack" />
    <Compile Include="..\MessagePack\MessagePackSerializationException.cs" LinkBase="MessagePack" />
=======
    <None Remove="AnalyzerReleases.Shipped.md" />
    <None Remove="AnalyzerReleases.Unshipped.md" />
  </ItemGroup>
  
  <ItemGroup>
    <AdditionalFiles Include="AnalyzerReleases.Shipped.md" />
    <AdditionalFiles Include="AnalyzerReleases.Unshipped.md" />
  </ItemGroup>

  <ItemGroup>
    <Compile Include="..\MessagePack.UnityClient\Assets\Scripts\MessagePack\Internal\AutomataKeyGen.cs" LinkBase="MessagePack\Internal" />
    <Compile Include="..\MessagePack.UnityClient\Assets\Scripts\MessagePack\SafeBitConverter.cs" LinkBase="MessagePack" />
    <Compile Include="..\MessagePack.UnityClient\Assets\Scripts\MessagePack\MessagePackSerializationException.cs" LinkBase="MessagePack" />
    <Compile Update="Transforms\CompositeResolverTemplate.cs">
      <DesignTime>True</DesignTime>
      <AutoGen>True</AutoGen>
      <DependentUpon>CompositeResolverTemplate.tt</DependentUpon>
    </Compile>
>>>>>>> dff76a1f
    <Compile Update="Transforms\EnumTemplate.cs">
      <DesignTime>True</DesignTime>
      <AutoGen>True</AutoGen>
      <DependentUpon>EnumTemplate.tt</DependentUpon>
    </Compile>
    <Compile Update="Transforms\FormatterTemplate.cs">
      <DesignTime>True</DesignTime>
      <AutoGen>True</AutoGen>
      <DependentUpon>FormatterTemplate.tt</DependentUpon>
    </Compile>
    <Compile Update="Transforms\ResolverTemplate.cs">
      <DesignTime>True</DesignTime>
      <AutoGen>True</AutoGen>
      <DependentUpon>ResolverTemplate.tt</DependentUpon>
    </Compile>
    <Compile Update="Transforms\StringKey\StringKeyFormatterTemplate.cs">
      <DesignTime>True</DesignTime>
      <AutoGen>True</AutoGen>
      <DependentUpon>StringKeyFormatterTemplate.tt</DependentUpon>
    </Compile>
    <Compile Update="Transforms\TemplatePartials.cs">
      <DependentUpon>%(FileName).tt</DependentUpon>
      <DesignTime>True</DesignTime>
      <AutoGen>True</AutoGen>
    </Compile>
    <Compile Update="Transforms\UnionTemplate.cs">
      <DesignTime>True</DesignTime>
      <AutoGen>True</AutoGen>
      <DependentUpon>UnionTemplate.tt</DependentUpon>
    </Compile>
  </ItemGroup>

  <ItemGroup>
    <None Update="Transforms\CompositeResolverTemplate.tt">
      <Generator>TextTemplatingFilePreprocessor</Generator>
      <LastGenOutput>CompositeResolverTemplate.cs</LastGenOutput>
    </None>
    <None Update="Transforms\EnumTemplate.tt">
      <LastGenOutput>EnumTemplate.cs</LastGenOutput>
      <Generator>TextTemplatingFilePreprocessor</Generator>
    </None>
    <None Update="Transforms\FormatterTemplate.tt">
      <LastGenOutput>FormatterTemplate.cs</LastGenOutput>
      <Generator>TextTemplatingFilePreprocessor</Generator>
    </None>
    <None Update="Transforms\ResolverTemplate.tt">
      <LastGenOutput>ResolverTemplate.cs</LastGenOutput>
      <Generator>TextTemplatingFilePreprocessor</Generator>
    </None>
    <None Update="Transforms\StringKey\StringKeyFormatterTemplate.tt">
      <LastGenOutput>StringKeyFormatterTemplate.cs</LastGenOutput>
      <Generator>TextTemplatingFilePreprocessor</Generator>
      <CustomToolNamespace>MessagePack.SourceGenerator.Transforms</CustomToolNamespace>
    </None>
    <None Update="Transforms\UnionTemplate.tt">
      <LastGenOutput>UnionTemplate.cs</LastGenOutput>
      <Generator>TextTemplatingFilePreprocessor</Generator>
    </None>
  </ItemGroup>

  <ItemGroup>
    <PackageReference Include="IsExternalInit" PrivateAssets="all" />
    <PackageReference Include="Microsoft.CodeAnalysis.CSharp" PrivateAssets="all" />
    <PackageReference Include="Microsoft.CodeAnalysis.ResxSourceGenerator" />
    <PackageReference Include="Required" PrivateAssets="all" />
    <PackageReference Include="System.CodeDom" PrivateAssets="all" />
    <PackageReference Include="System.Text.Json" PrivateAssets="all" />
  </ItemGroup>

  <ItemGroup>
    <Service Include="{508349b6-6b84-4df5-91f0-309beebad82d}" />
  </ItemGroup>

  <Import Project="$(MSBuildProjectName).targets" />
</Project><|MERGE_RESOLUTION|>--- conflicted
+++ resolved
@@ -11,30 +11,24 @@
   </PropertyGroup>
 
   <ItemGroup>
-<<<<<<< HEAD
-    <Compile Include="..\MessagePack\Internal\AutomataKeyGen.cs" LinkBase="MessagePack\Internal" />
-    <Compile Include="..\MessagePack\SafeBitConverter.cs" LinkBase="MessagePack" />
-    <Compile Include="..\MessagePack\MessagePackSerializationException.cs" LinkBase="MessagePack" />
-=======
     <None Remove="AnalyzerReleases.Shipped.md" />
     <None Remove="AnalyzerReleases.Unshipped.md" />
   </ItemGroup>
-  
+
   <ItemGroup>
     <AdditionalFiles Include="AnalyzerReleases.Shipped.md" />
     <AdditionalFiles Include="AnalyzerReleases.Unshipped.md" />
   </ItemGroup>
 
   <ItemGroup>
-    <Compile Include="..\MessagePack.UnityClient\Assets\Scripts\MessagePack\Internal\AutomataKeyGen.cs" LinkBase="MessagePack\Internal" />
-    <Compile Include="..\MessagePack.UnityClient\Assets\Scripts\MessagePack\SafeBitConverter.cs" LinkBase="MessagePack" />
-    <Compile Include="..\MessagePack.UnityClient\Assets\Scripts\MessagePack\MessagePackSerializationException.cs" LinkBase="MessagePack" />
+    <Compile Include="..\MessagePack\Internal\AutomataKeyGen.cs" LinkBase="MessagePack\Internal" />
+    <Compile Include="..\MessagePack\SafeBitConverter.cs" LinkBase="MessagePack" />
+    <Compile Include="..\MessagePack\MessagePackSerializationException.cs" LinkBase="MessagePack" />
     <Compile Update="Transforms\CompositeResolverTemplate.cs">
       <DesignTime>True</DesignTime>
       <AutoGen>True</AutoGen>
       <DependentUpon>CompositeResolverTemplate.tt</DependentUpon>
     </Compile>
->>>>>>> dff76a1f
     <Compile Update="Transforms\EnumTemplate.cs">
       <DesignTime>True</DesignTime>
       <AutoGen>True</AutoGen>
