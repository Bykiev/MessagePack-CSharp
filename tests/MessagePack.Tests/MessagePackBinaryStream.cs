--- conflicted
+++ resolved
@@ -325,11 +325,7 @@
         public void ReadStrictDeserialize()
         {
             var ms = new MemoryStream();
-<<<<<<< HEAD
-            serializer.Serialize(ms, new SimlpeStringKeyData
-=======
-            MessagePackSerializer.Serialize(ms, new SimpleStringKeyData
->>>>>>> a450f68e
+            serializer.Serialize(ms, new SimpleStringKeyData
             {
                 Prop1 = 99999,
                 Prop2 = ByteEnum.E,
@@ -343,11 +339,7 @@
 
             ms.Position = 0;
 
-<<<<<<< HEAD
-            var d = serializer.Deserialize<SimlpeStringKeyData>(ms, readStrict: true);
-=======
-            var d = MessagePackSerializer.Deserialize<SimpleStringKeyData>(ms, readStrict: true);
->>>>>>> a450f68e
+            var d = serializer.Deserialize<SimpleStringKeyData>(ms, readStrict: true);
             d.Prop1.Is(99999); d.Prop2.Is(ByteEnum.E); d.Prop3.Is(3);
 
             var d2 = (SimpleStructStringKeyData)nonGenericSerializer.Deserialize(typeof(SimpleStructStringKeyData), ms, readStrict: true);
@@ -358,11 +350,7 @@
         public void ReadStrictDeserializeLZ4()
         {
             var ms = new MemoryStream();
-<<<<<<< HEAD
-            lz4Serializer.Serialize(ms, new SimlpeStringKeyData
-=======
-            LZ4MessagePackSerializer.Serialize(ms, new SimpleStringKeyData
->>>>>>> a450f68e
+            lz4Serializer.Serialize(ms, new SimpleStringKeyData
             {
                 Prop1 = 99999,
                 Prop2 = ByteEnum.E,
@@ -377,11 +365,7 @@
 
             ms.Position = 0;
 
-<<<<<<< HEAD
-            var d = lz4Serializer.Deserialize<SimlpeStringKeyData>(ms, readStrict: true);
-=======
-            var d = LZ4MessagePackSerializer.Deserialize<SimpleStringKeyData>(ms, readStrict: true);
->>>>>>> a450f68e
+            var d = lz4Serializer.Deserialize<SimpleStringKeyData>(ms, readStrict: true);
             d.Prop1.Is(99999); d.Prop2.Is(ByteEnum.E); d.Prop3.Is(3);
 
             var ds = lz4Serializer.Deserialize<string>(ms, readStrict: true);
