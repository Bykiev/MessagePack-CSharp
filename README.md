--- conflicted
+++ resolved
@@ -347,11 +347,7 @@
 
 Then `[DataMember(Order = int)]` will behave the same as `[Key(int)]`, `[DataMember(Name = string)]` the same as `[Key(string)]`, and `[DataMember]` the same as `[Key(nameof(member name)]`.
 
-<<<<<<< HEAD
-Using `DataContract`, e.g. in shared libaries, makes your classes/structs independent from MessagePack for C# serialization. However, it is not supported by the analyzers nor in code generation by the `mpc` tool. Also, features like `UnionAttribute`, `MessagePackFormatter`, `SerializationConstructor`, etc can not be used. Due to this, we recommend that you use the specific MessagePack for C# annotations when possible.
-=======
-Using `DataContract`, e.g. in shared libraries, makes your classes/structs independent from MessagePack for C# serialization. However, it is not supported by the analyzers nor in code generation by `mpc.exe`. Also, features like `UnionAttribute`, `MessagePackFormatter`, `SerializationConstructor`, etc can not be used. Due to this, we recommend that you use the specific MessagePack for C# annotations when possible.
->>>>>>> 0f864561
+Using `DataContract`, e.g. in shared libraries, makes your classes/structs independent from MessagePack for C# serialization. However, it is not supported by the analyzers nor in code generation by the `mpc` tool. Also, features like `UnionAttribute`, `MessagePackFormatter`, `SerializationConstructor`, etc can not be used. Due to this, we recommend that you use the specific MessagePack for C# annotations when possible.
 
 ## Serializing readonly/immutable object members  (SerializationConstructor)
 
