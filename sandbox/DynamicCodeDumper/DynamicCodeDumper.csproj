﻿<Project Sdk="Microsoft.NET.Sdk">
  <PropertyGroup>
    <TargetFramework>net472</TargetFramework>
    <AllowUnsafeBlocks>true</AllowUnsafeBlocks>
    <Nullable>enable</Nullable>
    <OutputType>exe</OutputType>
    <DefineConstants>$(DefineConstants);DYNAMICCODEDUMPER</DefineConstants>
  </PropertyGroup>
  <ItemGroup>
    <Compile Include="..\..\src\MessagePack.Annotations\Attributes.cs">
      <Link>Code\Attributes.cs</Link>
    </Compile>
    <Compile Include="..\..\src\MessagePack.Annotations\AnalyzerAttributes.cs">
      <Link>Code\AnalyzerAttributes.cs</Link>
    </Compile>
    <Compile Include="..\..\src\MessagePack\BufferWriter.cs">
      <Link>Code\BufferWriter.cs</Link>
    </Compile>
    <Compile Include="..\..\src\MessagePack\Formatters\IMessagePackFormatter`1.cs">
      <Link>Code\IMessagePackFormatter`1.cs</Link>
    </Compile>
    <Compile Include="..\..\src\MessagePack\Formatters\NullableFormatter.cs">
      <Link>Code\NullableFormatter.cs</Link>
    </Compile>
    <Compile Include="..\..\src\MessagePack\Formatters\DateTimeFormatters.cs">
      <Link>Code\DateTimeFormatters.cs</Link>
    </Compile>
    <Compile Include="..\..\src\MessagePack\IFormatterResolver.cs">
      <Link>Code\IFormatterResolver.cs</Link>
    </Compile>
    <Compile Include="..\..\src\MessagePack.Annotations\IMessagePackSerializationCallbackReceiver.cs">
      <Link>Code\IMessagePackSerializationCallbackReceiver.cs</Link>
    </Compile>
    <Compile Include="..\..\src\MessagePack\Internal\AutomataDictionary.cs">
      <Link>Code\AutomataDictionary.cs</Link>
    </Compile>
    <Compile Include="..\..\src\MessagePack\Internal\AutomataKeyGen.cs">
      <Link>Code\AutomataKeyGen.cs</Link>
    </Compile>
    <Compile Include="..\..\src\MessagePack\Internal\ThreadsafeTypeKeyHashTable.cs">
      <Link>Code\ThreadsafeTypeKeyHashTable.cs</Link>
    </Compile>
    <Compile Include="..\..\src\MessagePack\Internal\ByteArrayStringHashTable.cs">
      <Link>Code\ByteArrayStringHashTable.cs</Link>
    </Compile>
    <Compile Include="..\..\src\MessagePack\Internal\CodeGenHelpers.cs">
      <Link>Code\CodeGenHelpers.cs</Link>
    </Compile>
    <Compile Include="..\..\src\MessagePack\Internal\RuntimeTypeHandleEqualityComparer.cs">
      <Link>Code\RuntimeTypeHandleEqualityComparer.cs</Link>
    </Compile>
    <Compile Include="..\..\src\MessagePack\Internal\DynamicAssembly.cs">
      <Link>Code\DynamicAssembly.cs</Link>
    </Compile>
    <Compile Include="..\..\src\MessagePack\Internal\DynamicAssemblyFactory.cs">
      <Link>Code\DynamicAssemblyFactory.cs</Link>
    </Compile>
    <Compile Include="..\..\src\MessagePack\Internal\ExpressionUtility.cs">
      <Link>Code\ExpressionUtility.cs</Link>
    </Compile>
    <Compile Include="..\..\src\MessagePack\Internal\FarmHash.cs">
      <Link>Code\FarmHash.cs</Link>
    </Compile>
    <Compile Include="..\..\src\MessagePack\Internal\ILGeneratorExtensions.cs">
      <Link>Code\ILGeneratorExtensions.cs</Link>
    </Compile>
    <Compile Include="..\..\src\MessagePack\Internal\ReflectionExtensions.cs">
      <Link>Code\ReflectionExtensions.cs</Link>
    </Compile>
    <Compile Include="..\..\src\MessagePack\Internal\UnsafeMemory.cs">
      <Link>Code\UnsafeMemory.cs</Link>
    </Compile>
    <Compile Include="..\..\src\MessagePack\Internal\UnsafeMemory.Low.cs">
      <Link>Code\UnsafeMemory.Low.cs</Link>
    </Compile>
    <Compile Include="..\..\src\MessagePack\ExtensionHeader.cs">
      <Link>Code\ExtensionHeader.cs</Link>
    </Compile>
    <Compile Include="..\..\src\MessagePack\ExtensionResult.cs">
      <Link>Code\ExtensionResult.cs</Link>
    </Compile>
    <Compile Include="..\..\src\MessagePack\MessagePackEventSource.cs">
      <Link>Code\MessagePackEventSource.cs</Link>
    </Compile>
    <Compile Include="..\..\src\MessagePack\MessagePackSerializerOptions.cs">
      <Link>Code\MessagePackSerializerOptions.cs</Link>
    </Compile>
    <Compile Include="..\..\src\MessagePack\MessagePackSecurity.cs">
      <Link>Code\MessagePackSecurity.cs</Link>
    </Compile>
<<<<<<< HEAD
    <Compile Include="..\..\src\MessagePack\MonoProtection.cs">
=======
    <Compile Include="..\..\src\MessagePack.UnityClient\Assets\Scripts\MessagePack\SipHash.cs">
      <Link>Code\SipHash.cs</Link>
    </Compile>
    <Compile Include="..\..\src\MessagePack.UnityClient\Assets\Scripts\MessagePack\MonoProtection.cs">
>>>>>>> 0763cf07
      <Link>Code\MonoProtection.cs</Link>
    </Compile>
    <Compile Include="..\..\src\MessagePack\HashCode.cs">
      <Link>Code\HashCode.cs</Link>
    </Compile>
    <Compile Include="..\..\src\MessagePack\BitOperations.cs">
      <Link>Code\BitOperations.cs</Link>
    </Compile>
    <Compile Include="..\..\src\MessagePack\MessagePackCompression.cs">
      <Link>Code\MessagePackCompression.cs</Link>
    </Compile>
    <Compile Include="..\..\src\MessagePack\MessagePackReader.cs">
      <Link>Code\MessagePackReader.cs</Link>
    </Compile>
    <Compile Include="..\..\src\MessagePack\MessagePackReader.Integers.cs">
      <Link>Code\MessagePackReader.Integers.cs</Link>
    </Compile>
    <Compile Include="..\..\src\MessagePack\MessagePackWriter.cs">
      <Link>Code\MessagePackWriter.cs</Link>
    </Compile>
    <Compile Include="..\..\src\MessagePack\Resolvers\SkipClrVisibilityChecks.cs">
      <Link>Code\SkipClrVisibilityChecks.cs</Link>
    </Compile>
    <Compile Include="..\..\src\MessagePack\SequencePool.cs">
      <Link>Code\SequencePool.cs</Link>
    </Compile>
    <Compile Include="..\..\src\MessagePack\SequenceReader.cs">
      <Link>Code\SequenceReader.cs</Link>
    </Compile>
    <Compile Include="..\..\src\MessagePack\SequenceReaderExtensions.cs">
      <Link>Code\SequenceReaderExtensions.cs</Link>
    </Compile>
    <Compile Include="..\..\src\MessagePack\SafeBitConverter.cs">
      <Link>Code\SafeBitConverter.cs</Link>
    </Compile>
    <Compile Include="..\..\src\MessagePack\MessagePackCode.cs">
      <Link>Code\MessagePackCode.cs</Link>
    </Compile>
    <Compile Include="..\..\src\MessagePack\MessagePackSerializationException.cs">
      <Link>Code\MessagePackSerializationException.cs</Link>
    </Compile>
    <Compile Include="..\..\src\MessagePack\Internal\DateTimeConstants.cs">
      <Link>Code\Internal\DateTimeConstants.cs</Link>
    </Compile>
    <Compile Include="..\..\src\MessagePack\Nil.cs">
      <Link>Code\Nil.cs</Link>
    </Compile>
    <Compile Include="..\..\src\MessagePack\Utilities.cs">
      <Link>Code\Utilities.cs</Link>
    </Compile>
    <Compile Include="..\..\src\MessagePack\Resolvers\DynamicEnumResolver.cs">
      <Link>Code\DynamicEnumResolver.cs</Link>
    </Compile>
    <Compile Include="..\..\src\MessagePack\Resolvers\DynamicObjectResolver.cs">
      <Link>Code\DynamicObjectResolver.cs</Link>
    </Compile>
    <Compile Include="..\..\src\MessagePack\Resolvers\DynamicUnionResolver.cs">
      <Link>Code\DynamicUnionResolver.cs</Link>
    </Compile>
    <Compile Include="..\..\src\MessagePack\Resolvers\ResolverUtilities.cs">
      <Link>Code\ResolverUtilities.cs</Link>
    </Compile>
    <Compile Include="..\..\src\MessagePack\StringEncoding.cs">
      <Link>Code\StringEncoding.cs</Link>
    </Compile>
    <Compile Include="..\SharedData\Class1.cs">
      <Link>Class1.cs</Link>
    </Compile>
  </ItemGroup>
  <ItemGroup>
    <PackageReference Include="Nerdbank.Streams" />
    <PackageReference Include="Microsoft.NET.StringTools" />
    <PackageReference Include="System.Collections.Immutable" />
  </ItemGroup>
</Project><|MERGE_RESOLUTION|>--- conflicted
+++ resolved
@@ -88,14 +88,7 @@
     <Compile Include="..\..\src\MessagePack\MessagePackSecurity.cs">
       <Link>Code\MessagePackSecurity.cs</Link>
     </Compile>
-<<<<<<< HEAD
     <Compile Include="..\..\src\MessagePack\MonoProtection.cs">
-=======
-    <Compile Include="..\..\src\MessagePack.UnityClient\Assets\Scripts\MessagePack\SipHash.cs">
-      <Link>Code\SipHash.cs</Link>
-    </Compile>
-    <Compile Include="..\..\src\MessagePack.UnityClient\Assets\Scripts\MessagePack\MonoProtection.cs">
->>>>>>> 0763cf07
       <Link>Code\MonoProtection.cs</Link>
     </Compile>
     <Compile Include="..\..\src\MessagePack\HashCode.cs">
@@ -130,6 +123,9 @@
     </Compile>
     <Compile Include="..\..\src\MessagePack\SafeBitConverter.cs">
       <Link>Code\SafeBitConverter.cs</Link>
+    </Compile>
+    <Compile Include="..\..\src\MessagePack\SipHash.cs">
+      <Link>Code\SipHash.cs</Link>
     </Compile>
     <Compile Include="..\..\src\MessagePack\MessagePackCode.cs">
       <Link>Code\MessagePackCode.cs</Link>
