--- conflicted
+++ resolved
@@ -2,14 +2,6 @@
 
 ## Supported Versions
 
-<<<<<<< HEAD
-| Version | Supported          |
-| ------- | ------------------ |
-| <= 1.7  | :x:                |
-| 1.8.x   | :white_check_mark: |
-| 2.5.x   | :white_check_mark: |
-| 3.0.x   | :white_check_mark: |
-=======
 | Version | Supported | End-of-life date |
 | ------- | --------- | ---------------- |
 | 1.x     | ❌ |
@@ -19,7 +11,6 @@
 Each supported major version is only serviced for security issues at its tip.
 For example 2.5 will receive updates but 2.4 will not.
 3.0 will receive updates until 3.1 is stable, at which point 3.0 will no longer received security updates.
->>>>>>> f8d40b3a
 
 ## Reporting a Vulnerability
 
