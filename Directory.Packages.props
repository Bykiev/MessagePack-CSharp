<?xml version="1.0" encoding="utf-8"?>
<Project>
  <!-- https://learn.microsoft.com/nuget/consume-packages/central-package-management -->
  <PropertyGroup>
    <ManagePackageVersionsCentrally>true</ManagePackageVersionsCentrally>
    <CentralPackageTransitivePinningEnabled>true</CentralPackageTransitivePinningEnabled>
    <BenchmarkDotNetVersion>0.13.12</BenchmarkDotNetVersion>
    <!-- https://learn.microsoft.com/en-us/visualstudio/extensibility/roslyn-version-support?view=vs-2022 -->
    <MicrosoftCodeAnalysisVersion>4.8.0</MicrosoftCodeAnalysisVersion>
    <MicrosoftCodeAnalysisVersion Condition="'$(IsAnalyzerProject)'=='true'">4.3.0</MicrosoftCodeAnalysisVersion>
    <MicrosoftCodeAnalysisTestingVersion>1.1.2-beta1.24121.1</MicrosoftCodeAnalysisTestingVersion>
  </PropertyGroup>
  <ItemGroup>
    <PackageVersion Include="BenchmarkDotNet.Diagnostics.Windows" Version="$(BenchmarkDotNetVersion)" />
    <PackageVersion Include="BenchmarkDotNet" Version="$(BenchmarkDotNetVersion)" />
    <PackageVersion Include="Ceras" Version="4.1.7" />
    <PackageVersion Include="ConsoleAppFramework" Version="4.2.4" />
    <PackageVersion Include="FluentAssertions" Version="6.12.0" />
    <PackageVersion Include="FsPickler" Version="5.3.2" />
    <PackageVersion Include="Hyperion" Version="0.12.2" />
    <PackageVersion Include="IsExternalInit" Version="1.0.3" />
    <PackageVersion Include="Jil" version="2.17.0" />
    <PackageVersion Include="MessagePack" Version="2.1.90" />
    <PackageVersion Include="Microsoft.AspNetCore.Mvc.Core" Version="2.2.5" />
    <PackageVersion Include="Microsoft.CodeAnalysis.Analyzers" version="3.3.4" />
    <PackageVersion Include="Microsoft.CodeAnalysis.Common" version="$(MicrosoftCodeAnalysisVersion)" />
    <PackageVersion Include="Microsoft.CodeAnalysis.CSharp.CodeFix.Testing.XUnit" Version="$(MicrosoftCodeAnalysisTestingVersion)" />
    <PackageVersion Include="Microsoft.CodeAnalysis.CSharp" version="$(MicrosoftCodeAnalysisVersion)" />
    <PackageVersion Include="Microsoft.CodeAnalysis.CSharp.SourceGenerators.Testing.XUnit" Version="$(MicrosoftCodeAnalysisTestingVersion)" />
    <PackageVersion Include="Microsoft.CodeAnalysis.CSharp.Workspaces" version="$(MicrosoftCodeAnalysisVersion)" />
    <PackageVersion Include="Microsoft.CodeAnalysis.PublicApiAnalyzers" Version="3.3.4" />
    <PackageVersion Include="Microsoft.CodeAnalysis.ResxSourceGenerator" Version="3.11.0-beta1.24122.1" />
    <PackageVersion Include="Microsoft.CodeAnalysis.VisualBasic.CodeFix.Testing.XUnit" Version="$(MicrosoftCodeAnalysisTestingVersion)" />
    <PackageVersion Include="Microsoft.CodeAnalysis.VisualBasic.Workspaces" version="$(MicrosoftCodeAnalysisVersion)" />
    <PackageVersion Include="Microsoft.CodeAnalysis.Workspaces.Common" Version="$(MicrosoftCodeAnalysisVersion)" />
    <PackageVersion Include="Microsoft.NET.StringTools" Version="17.10.4" />
    <PackageVersion Include="Microsoft.NET.Test.Sdk" Version="17.10.0" />
    <PackageVersion Include="Microsoft.NETCore.Portable.Compatibility" Version="1.0.1" />
    <PackageVersion Include="Moq" Version="4.20.70" />
    <PackageVersion Include="MsgPack.Cli" Version="1.0.1" />
    <PackageVersion Include="Nerdbank.Streams" Version="2.11.74" />
    <PackageVersion Include="Newtonsoft.Json.Bson" Version="1.0.2" />
    <PackageVersion Include="Newtonsoft.Json" Version="13.0.3" />
    <PackageVersion Include="NuGet.Protocol" Version="6.8.0" />
    <PackageVersion Include="nunit" Version="3.14.0" />
    <PackageVersion Include="NUnit3TestAdapter" Version="4.5.0" />
    <PackageVersion Include="protobuf-net" Version="3.2.30" />
    <PackageVersion Include="RandomFixtureKit" Version="1.0.1" />
    <PackageVersion Include="ReactiveProperty" Version="9.5.0" />
    <PackageVersion Include="Required" Version="1.0.0" />
    <PackageVersion Include="Sigil" version="5.0.0" />
    <PackageVersion Include="SpanJson" Version="4.0.0" />
<<<<<<< HEAD
    <PackageVersion Include="Utf8Json" Version="1.3.7" />
    <PackageVersion Include="Xunit.Combinatorial" Version="1.6.24" />
=======
    <PackageVersion Include="System.CodeDom" Version="6.0.0" />
    <PackageVersion Include="System.Threading.Tasks.Extensions" Version="4.5.4" />
    <PackageVersion Include="Utf8Json" Version="1.3.7" />
>>>>>>> 3aec9fd9
    <PackageVersion Include="xunit.runner.console" Version="2.8.1" />
    <PackageVersion Include="xunit.runner.visualstudio" Version="2.8.1" />
    <PackageVersion Include="Xunit.SkippableFact" Version="1.4.13" />
    <PackageVersion Include="xunit" Version="2.8.1" />
    <PackageVersion Include="ZeroFormatter" Version="1.6.4" />
  </ItemGroup>
  <ItemGroup Condition=" '$(TargetFramework)' == 'netstandard2.0' or '$(TargetFramework)' == 'net472'">
    <PackageVersion Include="Microsoft.Bcl.AsyncInterfaces" Version="6.0.0" />
    <PackageVersion Include="System.Collections.Immutable" Version="6.0.0" />
    <PackageVersion Include="System.Memory" Version="4.5.5" />
    <PackageVersion Include="System.Reflection.Emit.Lightweight" Version="4.7.0" />
    <PackageVersion Include="System.Reflection.Emit" Version="4.7.0" />
    <PackageVersion Include="System.Reflection.Metadata" Version="6.0.0" />
    <PackageVersion Include="System.Runtime.CompilerServices.Unsafe" Version="6.0.0" />
    <PackageVersion Include="System.Text.Json" Version="6.0.0" />
    <PackageVersion Include="System.Threading.Tasks.Extensions" Version="4.5.4" />
  </ItemGroup>
  <ItemGroup Condition="'$(IsAnalyzerProject)'=='true'">
    <PackageVersion Update="Microsoft.Bcl.AsyncInterfaces" Version="7.0.0" />
    <PackageVersion Update="System.Collections.Immutable" Version="7.0.0" />
    <PackageVersion Update="System.Reflection.Metadata" Version="7.0.0" />
  </ItemGroup>
  <ItemGroup Condition="'$(NonShipping)'=='true'">
    <PackageVersion Update="Microsoft.Bcl.AsyncInterfaces" Version="7.0.0" />
    <PackageVersion Update="System.Collections.Immutable" Version="7.0.0" />
    <PackageVersion Update="System.Reflection.Metadata" Version="7.0.0" />
  </ItemGroup>
  <ItemGroup>
    <GlobalPackageReference Include="CSharpIsNullAnalyzer" Version="0.1.495" />
    <GlobalPackageReference Include="Nerdbank.GitVersioning" Version="3.6.133" />
    <GlobalPackageReference Include="Nullable" Version="1.3.1" />
    <GlobalPackageReference Include="StyleCop.Analyzers.Unstable" Version="1.2.0.556" />
  </ItemGroup>
  <ItemGroup>
    <GlobalPackageReference Include="Microsoft.SourceLink.GitHub" Version="8.0.0" />
  </ItemGroup>
</Project><|MERGE_RESOLUTION|>--- conflicted
+++ resolved
@@ -50,14 +50,9 @@
     <PackageVersion Include="Required" Version="1.0.0" />
     <PackageVersion Include="Sigil" version="5.0.0" />
     <PackageVersion Include="SpanJson" Version="4.0.0" />
-<<<<<<< HEAD
+    <PackageVersion Include="System.CodeDom" Version="6.0.0" />
     <PackageVersion Include="Utf8Json" Version="1.3.7" />
     <PackageVersion Include="Xunit.Combinatorial" Version="1.6.24" />
-=======
-    <PackageVersion Include="System.CodeDom" Version="6.0.0" />
-    <PackageVersion Include="System.Threading.Tasks.Extensions" Version="4.5.4" />
-    <PackageVersion Include="Utf8Json" Version="1.3.7" />
->>>>>>> 3aec9fd9
     <PackageVersion Include="xunit.runner.console" Version="2.8.1" />
     <PackageVersion Include="xunit.runner.visualstudio" Version="2.8.1" />
     <PackageVersion Include="Xunit.SkippableFact" Version="1.4.13" />
